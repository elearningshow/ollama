--- conflicted
+++ resolved
@@ -98,21 +98,17 @@
 	OwnedBy string `json:"owned_by"`
 }
 
-<<<<<<< HEAD
 type Embedding struct {
 	Object    string    `json:"object"`
 	Embedding []float64 `json:"embedding"`
 	Index     int       `json:"index"`
 }
 
-=======
->>>>>>> dddb58a3
 type ListCompletion struct {
 	Object string  `json:"object"`
 	Data   []Model `json:"data"`
 }
 
-<<<<<<< HEAD
 type EmbeddingList struct {
 	Object string      `json:"object"`
 	Data   []Embedding `json:"data"`
@@ -120,8 +116,6 @@
 	// Usage  Usage       `json:"usage,omitempty"`
 }
 
-=======
->>>>>>> dddb58a3
 func NewError(code int, message string) ErrorResponse {
 	var etype string
 	switch code {
@@ -199,7 +193,6 @@
 	}
 }
 
-<<<<<<< HEAD
 func toEmbeddingCompletion(model string, r api.EmbeddingResponse) EmbeddingList {
 	if r.Embedding != nil {
 		return EmbeddingList{
@@ -252,8 +245,6 @@
 	}
 }
 
-func fromRequest(r ChatCompletionRequest) api.ChatRequest {
-=======
 func toModel(r api.ShowResponse, m string) Model {
 	return Model{
 		Id:      m,
@@ -264,7 +255,6 @@
 }
 
 func fromChatRequest(r ChatCompletionRequest) api.ChatRequest {
->>>>>>> dddb58a3
 	var messages []api.Message
 	for _, msg := range r.Messages {
 		messages = append(messages, api.Message{Role: msg.Role, Content: msg.Content})
@@ -335,7 +325,6 @@
 	stream bool
 	id     string
 	BaseWriter
-<<<<<<< HEAD
 }
 
 type ListWriter struct {
@@ -343,15 +332,6 @@
 }
 
 type EmbeddingWriter struct {
-=======
-}
-
-type ListWriter struct {
-	BaseWriter
-}
-
-type RetrieveWriter struct {
->>>>>>> dddb58a3
 	BaseWriter
 	model string
 }
@@ -446,27 +426,18 @@
 	return w.writeResponse(data)
 }
 
-<<<<<<< HEAD
+
 func (w *EmbeddingWriter) writeResponse(data []byte) (int, error) {
 	var embeddingResponse api.EmbeddingResponse
 	err := json.Unmarshal(data, &embeddingResponse)
-=======
-func (w *RetrieveWriter) writeResponse(data []byte) (int, error) {
-	var showResponse api.ShowResponse
-	err := json.Unmarshal(data, &showResponse)
->>>>>>> dddb58a3
-	if err != nil {
-		return 0, err
-	}
-
-<<<<<<< HEAD
+
+	if err != nil {
+		return 0, err
+	}
+
 	w.ResponseWriter.Header().Set("Content-Type", "application/json")
 	err = json.NewEncoder(w.ResponseWriter).Encode(toEmbeddingCompletion(w.model, embeddingResponse))
-=======
-	// retrieve completion
-	w.ResponseWriter.Header().Set("Content-Type", "application/json")
-	err = json.NewEncoder(w.ResponseWriter).Encode(toModel(showResponse, w.model))
->>>>>>> dddb58a3
+
 	if err != nil {
 		return 0, err
 	}
@@ -474,11 +445,7 @@
 	return len(data), nil
 }
 
-<<<<<<< HEAD
 func (w *EmbeddingWriter) Write(data []byte) (int, error) {
-=======
-func (w *RetrieveWriter) Write(data []byte) (int, error) {
->>>>>>> dddb58a3
 	code := w.ResponseWriter.Status()
 	if code != http.StatusOK {
 		return w.writeError(code, data)
@@ -499,7 +466,6 @@
 	}
 }
 
-<<<<<<< HEAD
 func EmbeddingMiddleware() gin.HandlerFunc {
 	return func(c *gin.Context) {
 		var req EmbeddingRequest
@@ -511,28 +477,15 @@
 
 		var b bytes.Buffer
 		if err := json.NewEncoder(&b).Encode(fromEmbeddingRequest(req)); err != nil {
-=======
-func RetrieveMiddleware() gin.HandlerFunc {
-	return func(c *gin.Context) {
-		var b bytes.Buffer
-		if err := json.NewEncoder(&b).Encode(api.ShowRequest{Name: c.Param("model")}); err != nil {
->>>>>>> dddb58a3
 			c.AbortWithStatusJSON(http.StatusInternalServerError, NewError(http.StatusInternalServerError, err.Error()))
 			return
 		}
 
 		c.Request.Body = io.NopCloser(&b)
 
-<<<<<<< HEAD
 		w := &EmbeddingWriter{
 			BaseWriter: BaseWriter{ResponseWriter: c.Writer},
 			model:      req.Model,
-=======
-		// response writer
-		w := &RetrieveWriter{
-			BaseWriter: BaseWriter{ResponseWriter: c.Writer},
-			model:      c.Param("model"),
->>>>>>> dddb58a3
 		}
 
 		c.Writer = w
@@ -541,11 +494,8 @@
 	}
 }
 
-<<<<<<< HEAD
-func Middleware() gin.HandlerFunc {
-=======
+
 func ChatMiddleware() gin.HandlerFunc {
->>>>>>> dddb58a3
 	return func(c *gin.Context) {
 		var req ChatCompletionRequest
 		err := c.ShouldBindJSON(&req)
